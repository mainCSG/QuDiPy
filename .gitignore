*.pyc
*.ipynb_checkpoints
<<<<<<< HEAD
=======
animation_plot/
testing.py
>>>>>>> 0e6ce131
# I use tutorials/test.py for testing purposes and don't want it tracked
tutorials/test.py
tutorials/QuDiPy tutorial data<|MERGE_RESOLUTION|>--- conflicted
+++ resolved
@@ -1,10 +1,7 @@
-*.pyc
+QuDiPy tutorial data/
 *.ipynb_checkpoints
-<<<<<<< HEAD
-=======
 animation_plot/
 testing.py
->>>>>>> 0e6ce131
 # I use tutorials/test.py for testing purposes and don't want it tracked
 tutorials/test.py
 tutorials/QuDiPy tutorial data