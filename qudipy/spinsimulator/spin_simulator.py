# -*- coding: utf-8 -*-
"""

Script for calculating spin evolution.

I strongly recommend that you read the "Spin simulator" chapter of the 
write-up **before** familiarizing yourself with this code:
    https://www.overleaf.com/project/5f4fcbdd5566fb0001f3b6aa

@author: bkhromet
"""

import numpy as np

from math import pi, log2, exp, sin, cos, inf

<<<<<<< HEAD
=======
import warnings

>>>>>>> 9d2b404f
import qudipy.qutils.matrices as matr
import qudipy.qutils.math as qmath

from qudipy.circuit import ControlPulse
from qudipy.utils.constants import Constants 

<<<<<<< HEAD
#defining system constants
cst = Constants()       #TODO add input("Enter the system name")
# print(pi*cst.muB/cst.hbar)
=======

#material system is chosen to be vacuum by default because such parameters as 
#effective mass or dielectric constant do not matter for spin simulations;

consts = Constants("vacuum")       
>>>>>>> 9d2b404f

#helper functions

def p(B_0, T):
    """
    Calculates the population of the spin-up state in the system with strong
    constant magnetic field.
    
    Parameters
    ----------
    B_0 : float
        Zeeman field [T].
    T : float
        Temperature [K].
      
    Keyword Arguments
    -----------------
    None.
    
    Returns
    -------
    p_ : float
        Population of the spin-up state.

    """
    p_ = 0
    if T > 1e-2:
        p_ = 1 / (exp (2 * consts.muB * B_0 / (consts.kB * T)) + 1)
    return p_

    

def J_sigma_product(N, k1, k2):
    """
    Matrix coupled to the exchange parameter J_{k_1, k_2}. Takes into account
    that there is no exchange with itself.
    
    Parameters
    ----------
    N : int
        Number of electrons in the system.
    k1, k2 : int
        Indexes of the sigma matrices in the tensor product
        (numbered from 1 to N)
        
    Keyword Arguments
    -----------------
    None.
    
    Returns
    -------
    j_sigma_product_ : 2D numpy array
        The dot product of two Pauli vectors divided by 4\hbar .
    """ 
    
    j_sigma_product_ = np.zeros((2 ** N, 2 ** N))
    if k1 != k2:
         j_sigma_product_ = matr.sigma_product(N, k1, k2) / (4 * consts.hbar)  
    return j_sigma_product_ 
    
def x_sum(N):
    """
    Sum highligted with green in equation 1.2.1 of the write-up. Used to 
    reduce the total number of multiplications during the time evolution 
    
    Parameters
    ----------
    N : int
        Number of electrons in the system.
        
    Keyword Arguments
    -----------------
    None.
    
    Returns
    -------
    : 2D complex array
        Sum of X_k-matrices for all k in [1,N] weighted by
        consts.muB/consts.hbar .

    """
    return consts.muB / consts.hbar * sum(matr.x(N, k) for k in range(1, N+1))


def y_sum(N):
    """
    Sum highligted with cyan in equation 1.2.1 of the write-up. Used to 
    reduce the total number of multiplications during the time evolution 
    
    Parameters
    ----------
    N : int
        Number of electrons in the system.
        
    Keyword Arguments
    -----------------
    None.
    
    Returns
    -------
    : 2D complex array
        Sum of Y_k-matrices for all k in[1,N] weighted 
        by consts.muB / consts.hbar.

    """
    return consts.muB / consts.hbar * sum(matr.y(N, k) for k in range(1, N+1))


def z_sum_omega(N, B_0, f_rf):
    """
    Sum highligted with brown in equation 1.2.1 of the write-up. Used to 
    reduce the total number of multiplications during the time evolution 
    simulation.
    
    Parameters
    ----------
    N : int
        Number of electrons in the system.
    B_0 : float
        Zeeman field [T].
    f_rf : float
        Frequency of the ESR field [Hz].

    Keyword Arguments
    -----------------
    None.
    
    Returns
    -------
    : 2D complex array
        Sum of Z_k-matrices for all k in [1,N] 
        weighted by i(omega - omega_rf)/2.

    """
    return ((consts.muB * B_0 / consts.hbar - pi * f_rf)
                * sum(matr.z(N, k) for k in range(1, N+1)))


def z_sum_p(N, B_0, T, T_1):
    """
    Sum highligted with red in equation 1.2.1 of the write-up. Used to 
    reduce the total number of multiplications during the time evolution 
    simulation.
    
    Parameters
    ----------
    N : int
        number of electrons in the system
    B_0 : float
        Zeeman field [T].
    T : float
        Temperature [K].
    T_1 : float
        Spin relaxation time.
    
    Keyword Arguments
    -----------------    
    None.
    
    Returns
    -------
    : 2D complex array
        Sum of Z_k-matrices for all k in [1,N] weighted by (2*p(B_0,T)-1) / T_1


    """
    return (2 * p(B_0, T) - 1) / T_1 * sum(matr.z(N, k) for k in range(1, N+1))
    

#list of dictionaries of constant matrices


def const_dict(N_0, T, B_0, f_rf, T_1):
    """
    List of dictionaries of all constant matrices.
    
    Parameters
    ----------
    N_0 : int
        The maximal number of quantum dots in the system that host electrons.
    B_0 : float
        Zeeman field [T].
    f_rf : float
        Frequency of the ESR field [Hz].
    T : float
        Temperature [K].
    T_1 : float
        Spin relaxation time.
    
    Keyword Arguments
    -----------------
    None.
    

    Returns 
    -------
    const_dict_: list of dicts
        The list of all constant matrices needed for an efficient computation.
        Entries of each dictionary:
        - "Xs" - list of X_k
        - "Ys" - list of Y_k
        - "Zs" - list of Z_k
        - "sigma_pluses" - array of matr.sigma_plus_k_l
        - "sigma_minuses" - list of matr.sigma_minus_k
        - "J_sigma_products" - (symmetric) matrix of 
            (\frac{1}{4 * \hbar} \vec{sigma_k1} \cdot \vec{sigma_k2})
        - "x_sum" (multiplied by consts.muB/consts.hbar)
        - "y_sum" (multiplied by consts.muB/consts.hbar)
        - "z_sum_omega"
        - "Z_sum_p"
        The functions that give entries of the dictionaries are defined above. 
        Please see the write-up for the explanation of them (they are 
        highlighted with different colors in the write-up).        
        Each dictionary corresponds to a different dimensionality of the system 
        (from 1 to N_0)
    """
    const_dict_ = []
    for N in range(1,N_0+1):
        
        Xs = [matr.x(N, k) for k in range(1, N+1)]
        Ys = [matr.y(N, k) for k in range(1, N+1)]
        Zs = [matr.z(N, k) for k in range(1, N+1)]
        
        sigma_pluses = [matr.sigma_plus(N, k) for k in range(1, N+1)]
        sigma_minuses = [matr.sigma_minus(N, k) for k in range(1, N+1)]
        
        J_sigma_products = [[J_sigma_product(N, k1, k2) for k2 in 
                                     range(1, N+1)] for k1 in range(1, N+1)] 
                       
<<<<<<< HEAD
        temp.append({"Xs":Xs, "Ys":Ys, "Zs":Zs,
                     "sigma_pluses":sigma_pluses,
                     "sigma_minuses":sigma_minuses,
                     "J_sigma_products":J_sigma_products,
                     "x_sum":x_sum(N), "y_sum":y_sum(N),
                     "z_sum_omega":z_sum_omega(N, B_0, f_rf),
                     "z_sum_p":z_sum_p(N,B_0,T,T_1)})
=======
        const_dict_.append({"Xs":Xs, "Ys":Ys, "Zs":Zs,  
                                "sigma_pluses":sigma_pluses, 
                                "sigma_minuses":sigma_minuses, 
                                "J_sigma_products":J_sigma_products,
                                "x_sum":x_sum(N), "y_sum":y_sum(N), 
                                "z_sum_omega":z_sum_omega(N, B_0, f_rf), 
                                "z_sum_p":z_sum_p(N, B_0, T, T_1)})
>>>>>>> 9d2b404f
    
    return const_dict_


class SpinSys:
    """
    The class describes the spin system. Attributes comprise the system
    density matrix and constant system parameters. Methods construct 
    Hamiltonian  and time-evolve the system with pulses.
    
    Attributes
    ----------
    rho : 2D complex array
        Density matrix. Initialized with the value before pulse
            
    N_0 : int
        Maximal possible number of electrons in the system (could be bigger
            than the dimensions of rho; useful in case we load new electrons. 
    time: float
        Point in time [s] at which the system is defined.
    T_1: float
        Spin relaxation time [s].
    T_2: float
        Spin dephasing time [s].
    B_0 : float
        Zeeman field [T].
    T : float
        Temperature [K].
    f_rf: float
        RF field frequency [Hz] (optionally passed in sys_param_dict)
    cdict: dictionary of 2D complex arrays
        Collection of costant matrices used to speed up the simulation. Have
        all the dimensinons from 2 x 2 up to 2**N_0 x 2**N_0.
        
    Methods
    ----------
    hamiltonian(cdict_N, pulse_params=None):
        Creates system Hamiltonian at a particular point of time
    lindbladian(rho_mod, const_dict_N, pulse_params=None):
        Calculates the right-hand side of the Lindblad equation
        at a particular point of time
    evolve(pulse, rho_reference=None, is_fidelity=False, is_purity=False,
               track_qubits=None, are_Bloch_vectors=False, 
                   track_points_per_pulse=100):
        Performs system evolution under a given pulse. Outputs a dictionary of
        the specified tracking parameters
    track_subsystem(self, track_qubits, are_Bloch_vectors=False):
        Gives the specified system submatrices and Bloch vectors (if tracked)
  
    """
        
    def __init__(self, state, N_0=None, time=0, T_1=inf, T_2=inf, 
                     B_0=0, T=0, f_rf=None):
        """
        Initializes the SpinSys class object.
        
        Parameters
        ----------
        state : complex array or a tuple/list of such objects
            Wavefunction, density matrix, or list of them corresponding to 
            different qubits defining a system. The density matrix of
            the whole system is created from this.
        
        Keyword Arguments
        -----------------    
        N_0 : int, optional
            Maximal possible number of electrons in the system (could be bigger
            than the dimensions of rho). By default, N_0 is assumed to be the
            dimension of the specified rho: dim(rho) = 2**N_0 x 2**N_0.
        time: float, optional
            Point in time [s] at which the system is defined. The default is 0.
        T_1: float, optional
            Spin relaxation time [s]. The default is infinity.
        T_2: float, optional
            Spin dephasing time [s]. The default is infinity.
        B_0 : float, optional
            Zeeman field [T]. The default is zero.
        T : float, optional
            Temperature [K]. The default is zero.
        f_rf: float, optional
            The RF field frequency [Hz]. By default, it is equated to
            the Larmor frequency calculated from B_0.
   
        Returns
        -------
        None.

        """
        def __is_power_2(num):
            """
            Hidden function that checks if the integer number is an integer
            power of 2 

            Parameters
            ----------
            num : int
                Integer to be checked.

            Returns
            -------
            ispower2 : bool
                True if num is a power of 2, False otherwise

            """
            while (num % 2 == 0):  
                num = num / 2
            return num == 0
        
        
        # checking the correctness of input
        err_msg = "The state is defined incorrectly. Please try again"
        if isinstance(state, np.ndarray): 
            state = [state]
        if not (isinstance(state, (tuple, list))
            and all(isinstance(entry, np.ndarray) for entry in state)):
            raise ValueError(err_msg)
        else:
            for entry in state:    
                # making all entries 2D arrays
                if entry.ndim == 1:
                    entry = np.array([entry])
                elif entry.ndim != 2:
                    raise ValueError(err_msg)
                    
                #transforming all wavefunctions into density matrices
                if np.shape(entry)[0] == 1:
                    entry = np.kron(entry.conj(), entry.T)
                elif np.shape(entry)[1] == 1:
                    entry = np.kron(entry.T.conj(), entry)
                if not (np.shape(entry)[0] == np.shape(entry)[1] and 
                           __is_power_2(np.shape(entry)[0])):
                    raise ValueError(err_msg)
        
        #creating the density matrix of the whole system
        rho = np.array([[1]])
        for entry in state:
            rho = np.kron(rho, entry)
            
        
        self.rho = rho
        self.time = time
        
        if N_0 is None: 
            #assuming the current dimensionality of rho is maximum possible
            #throughout the system evolution
            self.N_0 = int(log2(self.rho.shape[0]))
        else:
            self.N_0 = N_0
        
        self.T_1 = T_1
        self.T_2 = T_2
        self.B_0 = B_0
        self.T = T
        
        if f_rf is None:
            self.f_rf = 2 * consts.muB * B_0 / consts.h
        else: 
            self.f_rf = f_rf
        
        self.cdict = const_dict(self.N_0, self.T, self.B_0, self.f_rf, 
                                                                    self.T_1)
                
        #methods
        
    def hamiltonian(self, const_dict_N, pulse_params=None):
        """
        Builds the system Hamiltonian at a particular point of time.

        Parameters
        ----------
        const_dict_N: dictionary
            Dictionary of constant matrices 2**N x 2**N
        
        Keyword Arguments
        -----------------
        pulse_params : dictionary, optional
             Dictionary of values of delta_g[i], 
             J[i], B_rf taken at a particular point of time. 
             The default is None interpreted as 'no pulse'

        Returns
        -------
        ham: 2D complex array
            Array that represents the Hamiltonian.

        """
        ham = const_dict_N["z_sum_omega"].copy()
                #copy is in order not to modify the const_dict_N entries; 
                #the term z_sum_omega is always present in the Hamiltonian
            
        if pulse_params is not None:
            #deducing N from const_dict_N
            N = int(log2(const_dict_N["x_sum"].shape[0])) 
            
            # building a list of delta_g_i values, i=1...N           
            delta_g=[0] * N 
            delta_g_dict = {int(k[8:]):v for (k,v) in pulse_params.items() 
                     if k[:8]=="delta_g_"}      

            for i in range(1, N+1):
                delta_g[i-1] = delta_g_dict.get(i, 0)
            
            # building a list of J_{i,i+1} values, i=1...N-1. For now, we  
            # assume that the qubits are numbered sequentially so that all 
            # nearest-neighbor exchange parameters could be indexed with
            # a single index i
            
                J = []
                J_dict = {int(k[2:]):v for (k,v) in pulse_params.items() 
                         if k[:2]=="J_"}
                for i in range(N-1):
                    J.append(J_dict.get(i+1, 0))
            
            #Incorporating values of B_rf
                    
            B_rf = pulse_params.get("B_rf", 0)
            phi = pulse_params.get("phi", 0)
            
            if delta_g != [0] * N:
                for k in range(N):
                    ham += (consts.muB * self.B_0 * delta_g[k]
                                * const_dict_N["Zs"][k]) / (2 * consts.hbar)
                
            if J != [0]*(N-1):
                for k in range(N-1):
                    ham += J[k] * const_dict_N["J_sigma_products"][k][k+1]
            
<<<<<<< HEAD
            if B_y != 0:
                ham += const_dict_N["y_sum"]* B_y * sin(phi)
                
            # print("X_SUM: ",const_dict_N["x_sum"])
            # print("Z_SUM_OMEGA: ",const_dict_N["z_sum_omega"])
=======
            if B_rf != 0:
                ham += const_dict_N["x_sum"]* B_rf * cos(phi)
                ham += const_dict_N["y_sum"]* B_rf * sin(phi)
              
>>>>>>> 9d2b404f
        return ham
    

    def lindbladian(self, rho_mod, const_dict_N, pulse_params=None):
        """
        Creates right-hand side of the Lindblad equation at a particular
        point of time

        Parameters
        ----------
        rho_mod: 2D complex array 
            The intermediate density matrix that the
            Runge-Kutta method is used for.
        const_dict_N: dictionary
            Dictionary of constant matrices 2**N x 2**N.

        Keyword Arguments
        -----------------
        pulse_params : dictionary, optional
             Dictionary of values of delta_g[i], J[i], B_rf taken at a 
             particular point of time. 
             The default is None interpreted as 'no pulse'.

        Returns
        -------
        lin : 2D complex array
            the right-hand side of the Lindblad equation

        """
        N = int(log2(const_dict_N["x_sum"].shape[0])) 
            #automatically calculating the size
<<<<<<< HEAD
        ham = np.zeros((2**N, 2**N))
        if pulse_params is not None:
            # print(pulse_params)
            # print(const_dict_N)
            ham = ham + self.hamiltonian(const_dict_N, pulse_params)
        
        # print(1j/6.626E-34/(2*3.14159))
        hbar = 6.626E-34/(2*3.14519)
        # import sys
        # sys.exit()
        
        lin = ( 1j *( rho_mod.dot(ham) - ham.dot(rho_mod) ) + const_dict_N["z_sum_p"] - (2/self.T_1 + 1/(2*self.T_2)) * N * rho_mod )
        # lin = -1j *( ham @ rho_mod - rho_mod @ ham )
        
        # import scipy
        # print("RHO",rho_mod)
        # print('HAM:',ham)
        # print()
        # U = scipy.linalg.expm(1j*ham)
        # print('UNITARY:',U)
        # print('U*Udag:',U@U.conj().T)
        # import sys
        # sys.exit()
        # print("LIN:",lin)
        # for k in range(N):
        #     lin += (  p(self.B_0, self.T) / self.T_1 * np.dot(const_dict_N["sigma_pluses"][k] , rho_mod.dot(const_dict_N["sigma_minuses"][k])) +  (1 - p(self.B_0, self.T)) / self.T_1 * np.dot(const_dict_N["sigma_minuses"][k], rho_mod.dot(const_dict_N["sigma_pluses"][k])))
=======
        
        ham = np.zeros((2**N, 2**N), dtype=complex)
        if pulse_params is not None:
            ham  += self.hamiltonian(const_dict_N, pulse_params)
        
        lin = ( 1j *( rho_mod @ ham - ham @ rho_mod) + const_dict_N["z_sum_p"] 
               - (2/self.T_1 + 1/(2*self.T_2)) * N * rho_mod )

        for k in range(N):
            lin  += (  p(self.B_0, self.T) / self.T_1 * 
                    const_dict_N["sigma_pluses"][k] @ 
                    rho_mod.dot(const_dict_N["sigma_minuses"][k]) +  
                    (1 - p(self.B_0, self.T)) / self.T_1 * 
                    const_dict_N["sigma_minuses"][k] @
                    rho_mod.dot(const_dict_N["sigma_pluses"][k]))
>>>>>>> 9d2b404f
 
        return lin
        
    
    def evolve(self, pulses, 
               rho_reference=None, is_fidelity=False, is_purity=False,
               track_qubits=None, are_Bloch_vectors=False,
                track_points_per_pulse=1000
               ):
        """
        Function that performs spin system evolution under the external pulse,
        i.e. updates the system density matrix.

        Parameters
        ----------
        pulses : ControlPulse object, or tuple/list of such objects
            Contains pulse parameters at different points of time. The tuple/
            list of pulses could be specified as an irregular array like
            [pulse1, pulse2, [pulse3, (pulse4, pulse5)], pulse6], which is 
            convenient for dealing with compound pulses. 
                 
        Keyword Arguments
        -----------------
        rho_reference: 2D complex array, optional
            The density matrix (initial, anticipated final, etc.) to compare 
            with the density matrix during the simulation. If specified, the
            fidelity of system density matrix with respect to it can be 
            calculated. The default is None.
        is_fidelity : bool, optional
            Indicates whether to track the fidelity of the density matrix with 
            respect to the specified rho_reference (if it is specified). 
            The default is False.
        is_purity : bool, optional
            Indicates whether to track the purity
            of the density matrix. 
            The default is False.   
        track_qubits : int / iterable of ints, optional
            Index (indices) of qubit(s) to track during the pulse(s) 
            (i. e. evaluate 1-qubit density submatrices for them).
            The default is None.            
        are_Bloch_vectors: bool, optional
            Indicates whether to calculate Bloch vectors for the tracked 
            qubits along with their density submatrices.
            The default is False.            
        track_points_per_pulse: int, optional
            Number of points of time during the simulation to save and
            the tracked parameters specified above and then output them.
            The default is 100. 
            
        Returns
        -------
        ret_dict: dictionary of numpy arrays
            Includes some of the following pairs key-value (the length of each 
            array is given by track_points_per_pulse variable):
            - "time": 1D float array 
                  Points of time that correspond to the values contained in 
                  the other arrays defined below.
            - "purity": 1D float array
                  Purity of the system density matrix (if is_purity is True).
            - "fidelity": 1D float array
                  Fidelity of the system density matrix with respect to 
                  rho_reference (if it is defined, and if is_fidelity is True).
            - "submatrix_{i}": 1D array of complex 2D arrays
                  Density submatrix of the i-th electron, if i is in 
                  track_qubits iterable.
            - "sigma_x_{i}" : 1D float array
              "sigma_y_{i}" : 1D float array
              "sigma_z_{i}" : 1D float array
                  Bloch vector components of the i-th electron, if i
                  is in track_qubits iterable, and are_Bloch_vectors is True.

        """
        ret_dict = {}    #dictionary to be returned 
              
        #calculating the values at the beginning of the evolution
        if is_fidelity:
            if rho_reference is not None:
                rho_ref = rho_reference.copy()
                    #copied just in case to keep the 
                    #passed reference matrix unchanged
                ret_dict["fidelity"]=[qmath.fidelity(self.rho, rho_ref)]
            else:
                print("The reference matrix is not specified. "
                      "Fidelity has not been calculated")
                    
        if is_purity:
            ret_dict["purity"] = [qmath.purity(self.rho)]
            
        if track_qubits is not None:
            track_dict = self.track_subsystem(
                track_qubits, are_Bloch_vectors)
            track_keys = track_dict.keys()
            ret_dict.update({k:[track_dict[k]] for k in track_keys})
        elif are_Bloch_vectors:
            warnings.warn("Qubits are not specified; "
                          "Bloch vectors are not tracked")
            
        ret_dict["time"] = [self.time]
                     
        N = int(log2(self.rho.shape[0]))
        cdict_N = self.cdict[N-1]
      
        # nested function that deals with the evolution of a single pulse,
        # or recursively calls each single pulse one after another
        def __nested_evolve(pulse, retdict):
            #evolution when a single pulse is specified
            
<<<<<<< HEAD
            N = int(log2(self.rho.shape[0]))
            
            cdict_N = self.cdict[N-1]
            pulse_time = pulse.pop("pulse_time", 0)
            
            #number of values of delta_g, B_x, etc contained in the pulse.
            num_values = np.shape(pulse[list(pulse.keys())[0]])[0]
            
            if pulse_time==0:       
                delta_t=self.T_2/100   #TODO change to an appropriate number
            else:
                delta_t = pulse_time /  num_values

            # print('Delta_t = ',delta_t)
                
            #checking if dimensions of arrays in pulse are consistent
            dim_correct=True
            for var in pulse:
                dim_correct &= ( 
                    pulse_time / np.shape(pulse[var])[0] == delta_t)
            if not dim_correct:
                print("Inconsistent dimensions of the pulse entry. Please try again")
                break
            else:
                ret_dict["track_time"].append(time_counter)
                for key in track_keys:
                    ret_dict[key].append(self.track_subsystem( 
                        track_qubits, are_Bloch_vectors)[key])
                        
                for n in range(1, num_values):
                    #Runge-Kutta method
                    cur_pulse = {k:v[n-1] for (k,v) in pulse.items()}
                    next_pulse={k:v[n] for (k,v) in pulse.items()}
                    avg_pulse={k:(0.5*(v[n-1]+v[n])) for (k,v) in pulse.items()}
                    
                    K1 = self.lindbladian(self.rho, cdict_N, cur_pulse)
                    # print("K1",K1)
                    K2 = self.lindbladian(self.rho + 0.5*delta_t*K1, cdict_N, avg_pulse )
                    # print("K2",K2)
                    K3 = self.lindbladian(self.rho + 0.5*delta_t*K2, cdict_N, avg_pulse )
                    # print("K3",K3)
                    K4 = self.lindbladian(self.rho + delta_t*K3, cdict_N, next_pulse )
                    # print("K4",K4)
                    #updating density matrix

                    self.rho = self.rho + delta_t/6*(K1+2*K2+2*K3+K4)
                    # print("NEW RHO",self.rho)
                    # print("NEW_RHO_PUR",np.trace(self.rho @ self.rho))
                    # import sys
                    # sys.exit()
                    
                    #implementing tracking:
                    if track_qubits is not None:
                        track_step = max(int(num_values /  track_points_per_pulse), 1)
                        
                        if n % track_step == 0:
                            ret_dict["track_time"].append(time_counter + n*delta_t)
                            for key in track_keys:
                                ret_dict[key].append(self.track_subsystem( 
                                    track_qubits, are_Bloch_vectors)[key])
                            
                time_counter += pulse_time
=======
            if isinstance(pulse, ControlPulse):                
                pulse_length = pulse.length
                
                #number of values of delta_g, B_rf, etc contained in the pulse.
                #To calculate it, a control parameter (B_rf, etc)
                #is chosen arbitrarily 
>>>>>>> 9d2b404f
                
                num_values = np.shape(pulse.ctrl_pulses
                                      [list(pulse.ctrl_names)[0]])[0]
                
                if pulse_length==0:       
                    delta_t = self.T_2 / 100   #TODO change to an appropriate 
                                            #number; 100 is chosen arbitrarily
                else:
                    delta_t = 1.0* pulse_length /  (num_values-1)
                    
                #checking if dimensions of arrays in pulse are consistent
                dim_correct=True
                for name in pulse.ctrl_names:
                    dim_correct &= (pulse_length / 
                                     (np.shape(pulse.ctrl_pulses[name])[0] - 1) 
                                        == delta_t)
                
                if not dim_correct:
                    raise ValueError("Inconsistent dimensions of the pulse "
                                     "entry. Please try again")
        
                else:               
                    for n in range(1, num_values):
                        #Runge-Kutta method
                        prev_pulse = {k:v[n-1] for (k,v) 
                                       in pulse.ctrl_pulses.items()}
                        cur_pulse={k:v[n] for (k,v) 
                                       in pulse.ctrl_pulses.items()}
                        avg_pulse={k:(0.5 * (v[n-1]+v[n])) for (k,v) 
                                       in pulse.ctrl_pulses.items()}
                        
                        K1 = self.lindbladian(self.rho, cdict_N, prev_pulse)
                        K2 = self.lindbladian(self.rho + 0.5 * delta_t * K1, 
                                                  cdict_N, avg_pulse )
                        K3 = self.lindbladian(self.rho + 0.5 * delta_t * K2, 
                                                  cdict_N, avg_pulse )
                        K4 = self.lindbladian(self.rho + delta_t * K3, 
                                                  cdict_N, cur_pulse)
                        #updating density matrix
                        
                        self.rho = self.rho + delta_t/6 * (K1 + 2 * K2 + 
                                                              2 * K3 + K4)
            #______________________________________________________________
                        # defining when to write values of fidelity, etc.
                        
                        # the following formulas are correct for the case
                        # track_points_per_pulse > 3
                        if (num_values - 1) % (track_points_per_pulse - 1) == 0:
                            track_step = max(int((num_values - 1) /  
                                              (track_points_per_pulse - 1)), 1)
                        else:
                            track_step = max(int((num_values-1) /  
                                              (track_points_per_pulse - 2)), 1)
                        
                        #writing values in the output dictionary
                        if n % track_step == 0 or n == num_values-1:
                            #update time point
                            retdict["time"].append(self.time + n*delta_t)
          
                            #implementing tracking:
                            if track_qubits is not None:
                                for key in track_keys:
                                    retdict[key].append(self.track_subsystem( 
                                        track_qubits, are_Bloch_vectors)[key])  
                            if is_fidelity and rho_reference is not None:    
                                retdict["fidelity"].append(
                                    qmath.fidelity(self.rho, rho_ref))
                            if is_purity:
                                retdict["purity"].append(qmath.purity(self.rho))
        
                #updating the time attribute after the pulse
                self.time += pulse_length
                
            #recursive call of pulses embedded in the "pulse" iterable
            elif (isinstance(pulse, (list,tuple))):
                for p in pulse:
                    __nested_evolve(p, retdict)
            
            else:
                raise ValueError("The pulse input format is incorrect."
                                 " Please try again")
        
        __nested_evolve(pulses, ret_dict)
 
        #making all lists 1D arrays
        ret_dict = {key:np.array(val) for key, val in ret_dict.items()}

        return ret_dict


###### called when optional parameters of 'evolve' are specified as True ######
   
    def track_subsystem(self, track_qubits=None, are_Bloch_vectors=False):
        """
        Gives the specified system submatrices and Bloch vectors (if tracked)

        Parameters
        ----------
        None.
        
        Keyword Arguments
        -----------------
        track_qubits : int/iterable of ints, optional
            Defines the qubit(s) whose density submatrices are tracked
        are_Bloch_vectors: bool, optional
            Indicates whether to calculate Bloch vector component(s)
            
        Returns
        -------
        ret_dict: dictionary of numpy arrays
            Dictionary containing subsystem density matrices, and their 
            Bloch vectors if specified.

        """
        ret_dict = {}
        
        N = int(log2(self.rho.shape[0]))  
            #automatically calculating the size
        
        Nset = set(range(1, N+1))
        trqub = set()   # a set of tracked qubits; using set automatically 
                        # discard possible repetitions
        
        ifint = isinstance(track_qubits, int)    #track a single qubit
        ifiterable = (isinstance(track_qubits, (tuple, list, set))
              and all(isinstance(val, int) for val in track_qubits))
                #track multiple qubits
        
        if not (ifint or ifiterable):
            raise ValueError("The tracked qubits should be properly specified"  
                             "by an int or an iterable of ints. None of the"  
                                 "qubits has been tracked")
        else:
            if ifint:
                trqub = {track_qubits}
            if ifiterable :
                trqub = set(track_qubits) 

            for qub in trqub:
                submatrix = qmath.partial_trace(self.rho, (Nset-{qub}))
                subm = "submatrix_{}".format(qub)
                ret_dict[subm] = submatrix
                if are_Bloch_vectors:
                    ret_dict["sigma_x_{}".format(qub)] = np.trace(submatrix 
                                                                @ matr.PAULI_X)
                    ret_dict["sigma_y_{}".format(qub)] = np.trace(submatrix 
                                                                @ matr.PAULI_Y)
                    ret_dict["sigma_z_{}".format(qub)] = np.trace(submatrix 
                                                                @ matr.PAULI_Z)
                
        return ret_dict
            
            
        <|MERGE_RESOLUTION|>--- conflicted
+++ resolved
@@ -14,28 +14,19 @@
 
 from math import pi, log2, exp, sin, cos, inf
 
-<<<<<<< HEAD
-=======
 import warnings
 
->>>>>>> 9d2b404f
 import qudipy.qutils.matrices as matr
 import qudipy.qutils.math as qmath
 
 from qudipy.circuit import ControlPulse
 from qudipy.utils.constants import Constants 
 
-<<<<<<< HEAD
-#defining system constants
-cst = Constants()       #TODO add input("Enter the system name")
-# print(pi*cst.muB/cst.hbar)
-=======
 
 #material system is chosen to be vacuum by default because such parameters as 
 #effective mass or dielectric constant do not matter for spin simulations;
 
 consts = Constants("vacuum")       
->>>>>>> 9d2b404f
 
 #helper functions
 
@@ -265,15 +256,6 @@
         J_sigma_products = [[J_sigma_product(N, k1, k2) for k2 in 
                                      range(1, N+1)] for k1 in range(1, N+1)] 
                        
-<<<<<<< HEAD
-        temp.append({"Xs":Xs, "Ys":Ys, "Zs":Zs,
-                     "sigma_pluses":sigma_pluses,
-                     "sigma_minuses":sigma_minuses,
-                     "J_sigma_products":J_sigma_products,
-                     "x_sum":x_sum(N), "y_sum":y_sum(N),
-                     "z_sum_omega":z_sum_omega(N, B_0, f_rf),
-                     "z_sum_p":z_sum_p(N,B_0,T,T_1)})
-=======
         const_dict_.append({"Xs":Xs, "Ys":Ys, "Zs":Zs,  
                                 "sigma_pluses":sigma_pluses, 
                                 "sigma_minuses":sigma_minuses, 
@@ -281,7 +263,6 @@
                                 "x_sum":x_sum(N), "y_sum":y_sum(N), 
                                 "z_sum_omega":z_sum_omega(N, B_0, f_rf), 
                                 "z_sum_p":z_sum_p(N, B_0, T, T_1)})
->>>>>>> 9d2b404f
     
     return const_dict_
 
@@ -509,18 +490,10 @@
                 for k in range(N-1):
                     ham += J[k] * const_dict_N["J_sigma_products"][k][k+1]
             
-<<<<<<< HEAD
-            if B_y != 0:
-                ham += const_dict_N["y_sum"]* B_y * sin(phi)
-                
-            # print("X_SUM: ",const_dict_N["x_sum"])
-            # print("Z_SUM_OMEGA: ",const_dict_N["z_sum_omega"])
-=======
             if B_rf != 0:
                 ham += const_dict_N["x_sum"]* B_rf * cos(phi)
                 ham += const_dict_N["y_sum"]* B_rf * sin(phi)
               
->>>>>>> 9d2b404f
         return ham
     
 
@@ -552,34 +525,6 @@
         """
         N = int(log2(const_dict_N["x_sum"].shape[0])) 
             #automatically calculating the size
-<<<<<<< HEAD
-        ham = np.zeros((2**N, 2**N))
-        if pulse_params is not None:
-            # print(pulse_params)
-            # print(const_dict_N)
-            ham = ham + self.hamiltonian(const_dict_N, pulse_params)
-        
-        # print(1j/6.626E-34/(2*3.14159))
-        hbar = 6.626E-34/(2*3.14519)
-        # import sys
-        # sys.exit()
-        
-        lin = ( 1j *( rho_mod.dot(ham) - ham.dot(rho_mod) ) + const_dict_N["z_sum_p"] - (2/self.T_1 + 1/(2*self.T_2)) * N * rho_mod )
-        # lin = -1j *( ham @ rho_mod - rho_mod @ ham )
-        
-        # import scipy
-        # print("RHO",rho_mod)
-        # print('HAM:',ham)
-        # print()
-        # U = scipy.linalg.expm(1j*ham)
-        # print('UNITARY:',U)
-        # print('U*Udag:',U@U.conj().T)
-        # import sys
-        # sys.exit()
-        # print("LIN:",lin)
-        # for k in range(N):
-        #     lin += (  p(self.B_0, self.T) / self.T_1 * np.dot(const_dict_N["sigma_pluses"][k] , rho_mod.dot(const_dict_N["sigma_minuses"][k])) +  (1 - p(self.B_0, self.T)) / self.T_1 * np.dot(const_dict_N["sigma_minuses"][k], rho_mod.dot(const_dict_N["sigma_pluses"][k])))
-=======
         
         ham = np.zeros((2**N, 2**N), dtype=complex)
         if pulse_params is not None:
@@ -595,7 +540,6 @@
                     (1 - p(self.B_0, self.T)) / self.T_1 * 
                     const_dict_N["sigma_minuses"][k] @
                     rho_mod.dot(const_dict_N["sigma_pluses"][k]))
->>>>>>> 9d2b404f
  
         return lin
         
@@ -603,7 +547,7 @@
     def evolve(self, pulses, 
                rho_reference=None, is_fidelity=False, is_purity=False,
                track_qubits=None, are_Bloch_vectors=False,
-                track_points_per_pulse=1000
+                track_points_per_pulse=100
                ):
         """
         Function that performs spin system evolution under the external pulse,
@@ -703,77 +647,12 @@
         def __nested_evolve(pulse, retdict):
             #evolution when a single pulse is specified
             
-<<<<<<< HEAD
-            N = int(log2(self.rho.shape[0]))
-            
-            cdict_N = self.cdict[N-1]
-            pulse_time = pulse.pop("pulse_time", 0)
-            
-            #number of values of delta_g, B_x, etc contained in the pulse.
-            num_values = np.shape(pulse[list(pulse.keys())[0]])[0]
-            
-            if pulse_time==0:       
-                delta_t=self.T_2/100   #TODO change to an appropriate number
-            else:
-                delta_t = pulse_time /  num_values
-
-            # print('Delta_t = ',delta_t)
-                
-            #checking if dimensions of arrays in pulse are consistent
-            dim_correct=True
-            for var in pulse:
-                dim_correct &= ( 
-                    pulse_time / np.shape(pulse[var])[0] == delta_t)
-            if not dim_correct:
-                print("Inconsistent dimensions of the pulse entry. Please try again")
-                break
-            else:
-                ret_dict["track_time"].append(time_counter)
-                for key in track_keys:
-                    ret_dict[key].append(self.track_subsystem( 
-                        track_qubits, are_Bloch_vectors)[key])
-                        
-                for n in range(1, num_values):
-                    #Runge-Kutta method
-                    cur_pulse = {k:v[n-1] for (k,v) in pulse.items()}
-                    next_pulse={k:v[n] for (k,v) in pulse.items()}
-                    avg_pulse={k:(0.5*(v[n-1]+v[n])) for (k,v) in pulse.items()}
-                    
-                    K1 = self.lindbladian(self.rho, cdict_N, cur_pulse)
-                    # print("K1",K1)
-                    K2 = self.lindbladian(self.rho + 0.5*delta_t*K1, cdict_N, avg_pulse )
-                    # print("K2",K2)
-                    K3 = self.lindbladian(self.rho + 0.5*delta_t*K2, cdict_N, avg_pulse )
-                    # print("K3",K3)
-                    K4 = self.lindbladian(self.rho + delta_t*K3, cdict_N, next_pulse )
-                    # print("K4",K4)
-                    #updating density matrix
-
-                    self.rho = self.rho + delta_t/6*(K1+2*K2+2*K3+K4)
-                    # print("NEW RHO",self.rho)
-                    # print("NEW_RHO_PUR",np.trace(self.rho @ self.rho))
-                    # import sys
-                    # sys.exit()
-                    
-                    #implementing tracking:
-                    if track_qubits is not None:
-                        track_step = max(int(num_values /  track_points_per_pulse), 1)
-                        
-                        if n % track_step == 0:
-                            ret_dict["track_time"].append(time_counter + n*delta_t)
-                            for key in track_keys:
-                                ret_dict[key].append(self.track_subsystem( 
-                                    track_qubits, are_Bloch_vectors)[key])
-                            
-                time_counter += pulse_time
-=======
             if isinstance(pulse, ControlPulse):                
                 pulse_length = pulse.length
                 
                 #number of values of delta_g, B_rf, etc contained in the pulse.
                 #To calculate it, a control parameter (B_rf, etc)
                 #is chosen arbitrarily 
->>>>>>> 9d2b404f
                 
                 num_values = np.shape(pulse.ctrl_pulses
                                       [list(pulse.ctrl_names)[0]])[0]
